--- conflicted
+++ resolved
@@ -10,12 +10,8 @@
   },
   "dependencies": {
     "@heroicons/react": "^2.0.18",
-<<<<<<< HEAD
-    "@types/node": "20.3.0",
-=======
     "@types/node": "20.2.5",
->>>>>>> 0e2e1e7f
-    "@types/react": "18.2.11",
+    "@types/react": "18.2.8",
     "@types/react-dom": "18.2.4",
     "autoprefixer": "10.4.14",
     "eslint": "8.42.0",
