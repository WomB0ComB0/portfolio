--- conflicted
+++ resolved
@@ -1,24 +1,3 @@
-<<<<<<< HEAD
-import { topTracks as getTopTracks } from '@/lib/api-integrations/spotify';
-
-interface SpotifyTrack {
-  name: string;
-  artists: Array<{ name: string }>;
-  album: {
-    images: Array<{ url: string }>;
-  };
-  external_urls: {
-    spotify: string;
-  };
-}
-
-interface TopTrack {
-  name: string;
-  artist?: string;
-  url?: string;
-  imageUrl?: string;
-}
-=======
 import { Schema } from 'effect';
 import { topTracks as getTopTracks } from '@/lib/api-integrations/spotify';
 
@@ -54,7 +33,6 @@
 
 type SpotifyTrack = Schema.Schema.Type<typeof SpotifyTrackSchema>;
 export type TopTrack = Schema.Schema.Type<typeof TopTrackSchema>;
->>>>>>> 3677369d
 
 const CACHE_DURATION = 24 * 60 * 60 * 1000; // 24 hours
 let cache: { data: TopTrack[]; timestamp: number } | null = null;
